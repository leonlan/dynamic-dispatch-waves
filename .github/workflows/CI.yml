name: CI

on:
  push:
    branches: [ master ]
  pull_request:
    branches: [ master ]

jobs:
  build:
    runs-on: ubuntu-latest
    strategy:
      fail-fast: true
    steps:
      - uses: actions/checkout@v3
      - name: Set up Python
        uses: actions/setup-python@v4
        with:
          python-version: '3.11'
      - name: Update pip and poetry
        run: |
          python -m pip install --upgrade pip
          pip install poetry
      - name: Cache Python dependencies
        uses: actions/cache@v3
        id: cache-python
        with:
          path: ~/.cache/pypoetry
          key: ${{ runner.os }}-${{ hashFiles('pyproject.toml') }}
      - name: Install Python dependencies
        if: steps.cache-python.outputs.cache-hit != 'true'
        run: poetry install
      - name: Cache pre-commit
        uses: actions/cache@v3
        id: cache-pre-commit
        with:
          path: ~/.cache/pre-commit/
          key: pre-commit-${{ hashFiles('.pre-commit-config.yaml') }}
      - name: Install pre-commit
        if: steps.cache-pre-commit.outputs.cache-hit != 'true'
        run: poetry run pre-commit install --install-hooks
      - name: Run pre-commit
        run: poetry run pre-commit run --all-files
<<<<<<< HEAD
      - name: Test run instance
        run: poetry run benchmark instances/ortec/ORTEC-VRPTW-ASYM-01829532-d1-n324-k22.txt --epoch_tlim 1  --solve_tlim 5
=======
      - name: Test run dynamic instance
        run: poetry run benchmark instances/ortec/ORTEC-VRPTW-ASYM-01829532-d1-n324-k22.txt --epoch_tlim 1 --strategy_tlim_factor 0.8
      - name: Test run hindsight instance
        run: poetry run benchmark instances/ortec/ORTEC-VRPTW-ASYM-01829532-d1-n324-k22.txt --epoch_tlim 1 --strategy_tlim_factor 0.8 --hindsight
>>>>>>> 088e79d2
<|MERGE_RESOLUTION|>--- conflicted
+++ resolved
@@ -41,12 +41,7 @@
         run: poetry run pre-commit install --install-hooks
       - name: Run pre-commit
         run: poetry run pre-commit run --all-files
-<<<<<<< HEAD
-      - name: Test run instance
-        run: poetry run benchmark instances/ortec/ORTEC-VRPTW-ASYM-01829532-d1-n324-k22.txt --epoch_tlim 1  --solve_tlim 5
-=======
       - name: Test run dynamic instance
         run: poetry run benchmark instances/ortec/ORTEC-VRPTW-ASYM-01829532-d1-n324-k22.txt --epoch_tlim 1 --strategy_tlim_factor 0.8
       - name: Test run hindsight instance
-        run: poetry run benchmark instances/ortec/ORTEC-VRPTW-ASYM-01829532-d1-n324-k22.txt --epoch_tlim 1 --strategy_tlim_factor 0.8 --hindsight
->>>>>>> 088e79d2
+        run: poetry run benchmark instances/ortec/ORTEC-VRPTW-ASYM-01829532-d1-n324-k22.txt --epoch_tlim 1 --strategy_tlim_factor 0.8 --hindsight