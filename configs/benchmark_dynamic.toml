--- conflicted
+++ resolved
@@ -67,16 +67,9 @@
 
 [dynamic.strategy_params]
 simulate_tlim_factor = 0.80
-<<<<<<< HEAD
-n_cycles = 3
-n_simulations = 40
-n_lookahead = 3
-=======
 n_cycles = 8
 n_simulations = 20
 n_lookahead = 1
-n_requests = 100
->>>>>>> 1a3e239c
 
 node_ops = [
     "Exchange10",
