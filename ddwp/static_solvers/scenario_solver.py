import warnings

from pyvrp import (
    GeneticAlgorithm,
    PenaltyManager,
    Population,
    PopulationParams,
    RandomNumberGenerator,
    Result,
    Solution,
)
from pyvrp.crossover import selective_route_exchange as srex
from pyvrp.diversity import broken_pairs_distance as bpd
from pyvrp.exceptions import EmptySolutionWarning
from pyvrp.search import (
    Exchange10,
    LocalSearch,
    NeighbourhoodParams,
    RelocateStar,
    SwapRoutes,
    SwapStar,
    TwoOpt,
    compute_neighbours,
)
from pyvrp.stop import MaxRuntime

from ddwp.VrpInstance import VrpInstance

from .instance2data import instance2data

warnings.filterwarnings("ignore", category=EmptySolutionWarning)


def scenario_solver(
    instance: VrpInstance, seed: int, time_limit: float
) -> Result:
    """
    Solves the given instance using a customised hybrid genetic search solver
    opimised for small time limits.

    Parameters
    ----------
    instance: dict
        The instance to solve.
    seed: int
        The seed to use for the random number generator.
    time_limit: float
        The time limit in seconds.

    Returns
    -------
    Result
        A `pyvrp.Result` instance.

    Raises
    ------
    AssertionError
        If no feasible solution is found.
    """
    pop_params = PopulationParams(
        min_pop_size=5, generation_size=3, nb_elite=2, nb_close=2
    )
    nb_params = NeighbourhoodParams(nb_granular=20)

    data = instance2data(instance)
    rng = RandomNumberGenerator(seed=seed)
    pen_manager = PenaltyManager()
    pop = Population(bpd, params=pop_params)

    neighbours = compute_neighbours(data, nb_params)
    ls = LocalSearch(data, rng, neighbours)

    node_ops = [Exchange10, TwoOpt]
    for node_op in node_ops:
        ls.add_node_operator(node_op(data))

<<<<<<< HEAD
    ls.add_route_operator(SwapStar(data))

    if data.num_vehicle_types > 1:  # only if heterogeneous fleet
        ls.add_route_operator(SwapRoutes(data))
=======
    route_ops = [RelocateStar, SwapStar, SwapRoutes]
    for route_op in route_ops:
        ls.add_route_operator(route_op(data))
>>>>>>> 7a86f20f

    init = [
        Solution.make_random(data, rng) for _ in range(pop_params.min_pop_size)
    ]
    algo = GeneticAlgorithm(data, pen_manager, rng, pop, ls, srex, init)
    res = algo.run(MaxRuntime(time_limit))

    assert res.best.is_feasible(), "No feasible solution found."

    return res<|MERGE_RESOLUTION|>--- conflicted
+++ resolved
@@ -74,16 +74,9 @@
     for node_op in node_ops:
         ls.add_node_operator(node_op(data))
 
-<<<<<<< HEAD
-    ls.add_route_operator(SwapStar(data))
-
-    if data.num_vehicle_types > 1:  # only if heterogeneous fleet
-        ls.add_route_operator(SwapRoutes(data))
-=======
     route_ops = [RelocateStar, SwapStar, SwapRoutes]
     for route_op in route_ops:
         ls.add_route_operator(route_op(data))
->>>>>>> 7a86f20f
 
     init = [
         Solution.make_random(data, rng) for _ in range(pop_params.min_pop_size)
