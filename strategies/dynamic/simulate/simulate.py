import numpy as np

import hgspy
<<<<<<< HEAD
import tools
=======
from .consensus import CONSENSUS
>>>>>>> 60a9505f
from strategies.static import hgs
from strategies.utils import filter_instance
from .simulate_instance import simulate_instance


def simulate(
    info,
    obs,
    rng,
    init_tlim_factor: float,
    simulate_tlim_factor: float,
    n_cycles: int,
    n_simulations: int,
    n_lookahead: int,
    n_requests: int,
    sim_config: dict,
    node_ops: list,
    route_ops: list,
    crossover_ops: list,
    consensus: str,
    consensus_params: dict,
    **kwargs,
):
    """
    Determine the dispatch instance by simulating the next epochs and analyzing
    those simulations.
    """
    # Return the full epoch instance for the last epoch
    if obs["current_epoch"] == info["end_epoch"]:
        return obs["epoch_instance"]

    # Parameters
    ep_inst = obs["epoch_instance"]
    ep_size = ep_inst["is_depot"].size  # includes depot

    total_init_tlim = init_tlim_factor * info["epoch_tlim"]
    single_init_tlim = total_init_tlim / n_cycles

    total_sim_tlim = simulate_tlim_factor * info["epoch_tlim"]
    single_sim_tlim = total_sim_tlim / (n_cycles * n_simulations)

    to_dispatch = ep_inst["must_dispatch"].copy()
    to_postpone = np.zeros(ep_size, dtype=bool)

    for cycle_idx in range(n_cycles):
        disp_init = solve_dispatch_inst(
            ep_inst,
            to_dispatch,
            node_ops,
            route_ops,
            crossover_ops,
            single_init_tlim,
        )

        solution_pool = []

        for _ in range(n_simulations):
            sim_inst = simulate_instance(
                info,
                obs,
                rng,
                n_lookahead,
                n_requests,
                to_dispatch=to_dispatch,
                to_postpone=to_postpone,
            )

            res = hgs(
                sim_inst,
                hgspy.Config(**sim_config),
                [getattr(hgspy.operators, op) for op in node_ops],
                [getattr(hgspy.operators, op) for op in route_ops],
                [getattr(hgspy.crossover, op) for op in crossover_ops],
                hgspy.stop.MaxRuntime(single_sim_tlim),
                initial_solutions=(make_sim_init(sim_inst, disp_init),),
            )

            sim_sol = [r for r in res.get_best_found().get_routes() if r]
            tools.validation.validate_static_solution(sim_inst, sim_sol)

            solution_pool.append(sim_sol)

        # Use the consensus function to mark requests dispatched or postponed
        to_dispatch, to_postpone = CONSENSUS[consensus](
            cycle_idx,
            solution_pool,
            to_dispatch,
            to_postpone,
            **consensus_params,
        )

        # Stop the simulation run early when all requests have been marked
        if ep_size - 1 == to_dispatch.sum() + to_postpone.sum():
            break

    return filter_instance(ep_inst, ep_inst["is_depot"] | to_dispatch)


def solve_dispatch_inst(
    ep_inst, to_dispatch, node_ops, route_ops, crossover_ops, time_limit
):
    """
    Solves the instance formed by dispatched requests. The solution indices
    are mapped back to the indices of the epoch instance.
    """
    inst = filter_instance(ep_inst, to_dispatch | ep_inst["is_depot"])
    res = hgs(
        inst,
        hgspy.Config(),
        [getattr(hgspy.operators, op) for op in node_ops],
        [getattr(hgspy.operators, op) for op in route_ops],
        [getattr(hgspy.crossover, op) for op in crossover_ops],
        hgspy.stop.MaxRuntime(time_limit),
    )

    # Map the new indices back to the epoch instance indices.
    ep_idcs = to_dispatch.nonzero()[0]
    idx2ep = {idx: cust for idx, cust in enumerate(ep_idcs, 1)}

    sol = res.get_best_found().get_routes()
    disp_init = [[idx2ep[idx] for idx in route] for route in sol if route]
    return disp_init


def make_sim_init(sim_inst, disp_init):
    """
    Makes the initial solution for the simulation instance. The HGS solver only
    accepts initial solutions that contain all requests.
    """
    n_reqs = sim_inst["is_depot"].size
    disp = set(r for route in disp_init for r in route)

    # Make roundtrip routes for requests not marked dispatch
    roundtrips = [[req] for req in range(1, n_reqs) if req not in disp]
    return disp_init + roundtrips<|MERGE_RESOLUTION|>--- conflicted
+++ resolved
@@ -1,11 +1,8 @@
 import numpy as np
 
 import hgspy
-<<<<<<< HEAD
 import tools
-=======
 from .consensus import CONSENSUS
->>>>>>> 60a9505f
 from strategies.static import hgs
 from strategies.utils import filter_instance
 from .simulate_instance import simulate_instance
